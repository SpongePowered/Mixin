--- conflicted
+++ resolved
@@ -321,11 +321,7 @@
             throw new InvalidInjectionException(this.info, "'static' modifier of callback method does not match target in " + this);
         }
 
-<<<<<<< HEAD
-        if (Constants.INIT.equals(target.method.name)) {
-=======
         if (Constants.CTOR.equals(target.method.name)) {
->>>>>>> f0d25bd2
             for (InjectionPoint injectionPoint : injectionPoints) {
                 if (!injectionPoint.getClass().equals(BeforeReturn.class)) {
                     throw new InvalidInjectionException(this.info, "Found injection point type " + injectionPoint.getClass().getSimpleName()
@@ -561,17 +557,10 @@
         if (callback.isAtReturn) {
             callback.add(new VarInsnNode(callback.target.returnType.getOpcode(Opcodes.ILOAD), callback.marshallVar), true, !store);
             callback.add(new MethodInsnNode(Opcodes.INVOKESPECIAL,
-<<<<<<< HEAD
-                    callback.target.callbackInfoClass, Constants.INIT, CallbackInfo.getConstructorDescriptor(callback.target.returnType), false));
-        } else {
-            callback.add(new MethodInsnNode(Opcodes.INVOKESPECIAL,
-                    callback.target.callbackInfoClass, Constants.INIT, CallbackInfo.getConstructorDescriptor(), false));
-=======
                     callback.target.callbackInfoClass, Constants.CTOR, CallbackInfo.getConstructorDescriptor(callback.target.returnType), false));
         } else {
             callback.add(new MethodInsnNode(Opcodes.INVOKESPECIAL,
                     callback.target.callbackInfoClass, Constants.CTOR, CallbackInfo.getConstructorDescriptor(), false));
->>>>>>> f0d25bd2
         }
     }
 
